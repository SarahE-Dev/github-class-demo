--- conflicted
+++ resolved
@@ -1,85 +1,35 @@
-<<<<<<< HEAD
 """Tax calculator module for financial transactions."""
-
-from typing import Dict, List
+from datetime import datetime
+from typing import Dict, Tuple
 
 # Configuration constants
 TAX_RATE = 0.08
 DISCOUNT_THRESHOLD = 1000.00
 MAX_DISCOUNT = 0.15
-
-
-class TaxCalculator:
-    """Handles tax calculations for financial transactions."""
-
-    def __init__(self, base_rate: float = TAX_RATE) -> None:
-        """Initialize tax calculator with base rate and exemptions.
-
-        Args:
-            base_rate: Tax rate to apply (default: TAX_RATE)
-        """
-        self.base_rate = base_rate
-        self.exemptions = ["food", "medicine"]
-
-    def calculate_tax(self, amount: float, category: str = "general") -> float:
-        """Calculate sales tax at 8% with category exemptions."""
-        if category in self.exemptions:
-            return 0.0
-        return amount * self.base_rate
-
-    def calculate_with_discount(self, amount: float) -> Dict[str, float]:
-        """Apply discount for large purchases."""
-        discount = 0.0
-        if amount >= DISCOUNT_THRESHOLD:
-            discount = min(amount * 0.10, amount * MAX_DISCOUNT)
-
-        discounted_amount = amount - discount
-        tax = self.calculate_tax(discounted_amount)
-
-        return {
-            "original_amount": amount,
-            "discount": discount,
-            "discounted_amount": discounted_amount,
-            "tax": tax,
-            "total": discounted_amount + tax,
-        }
-
-
-def process_transaction(items: List[Dict]) -> float:
-    """Process a list of items and calculate total with tax."""
-    calculator = TaxCalculator()
-    total = 0.0
-
-    for item in items:
-        amount = item.get("price", 0.0)
-        category = item.get("category", "general")
-        tax = calculator.calculate_tax(amount, category)
-        total += amount + tax
-        print(
-            f"Item: {item.get('name', 'Unknown')} - "
-            f"Price: ${amount: .2f}, Tax: ${tax: .2f}"
-=======
-import json
-from datetime import datetime
-from typing import Optional, Tuple
-
-# Regional tax configuration
-REGIONAL_TAX_RATES = {"CA": 0.10, "NY": 0.08, "TX": 0.06, "FL": 0.07}
-DEFAULT_TAX_RATE = 0.09
-PREMIUM_DISCOUNT_RATE = 0.20
+PREMIUM_DISCOUNT_RATE = 0.10
 
 
 class AdvancedTaxCalculator:
     """Advanced tax calculator with regional and temporal features."""
 
-    def __init__(self, region: str = "CA", is_premium: bool = False):
+    def __init__(self, region: str = "CA", is_premium: bool = False) -> None:
+        """Initialize tax calculator with regional settings.
+
+        Args:
+            region: Tax region (default: "CA")
+            is_premium: Premium customer status (default: False)
+        """
         self.region = region
-        self.tax_rate = REGIONAL_TAX_RATES.get(region, DEFAULT_TAX_RATE)
         self.is_premium = is_premium
-        self.special_categories = {"luxury", "imported", "digital"}
+        self.tax_rate = TAX_RATE
+        self.special_categories = ["luxury", "imported"]
+        self.exemptions = ["food", "medicine"]
 
     def calculate_tax(self, amount: float, category: str = "standard") -> float:
-        """Calculate regional tax at 10% with luxury item surcharge."""
+        """Calculate regional tax with luxury item surcharge."""
+        if category in self.exemptions:
+            return 0.0
+
         base_tax = amount * self.tax_rate
 
         # Apply luxury surcharge
@@ -104,7 +54,7 @@
         return amount - discount, discount
 
 
-def calculate_transaction_total(purchase_data: dict) -> dict:
+def calculate_transaction_total(purchase_data: Dict) -> Dict:
     """Calculate comprehensive transaction totals with regional tax."""
     region = purchase_data.get("region", "CA")
     is_premium = purchase_data.get("premium_customer", False)
@@ -137,7 +87,6 @@
                 "tax": tax,
                 "category": category,
             }
->>>>>>> 2b720fa9
         )
 
     return {
@@ -150,31 +99,7 @@
     }
 
 
-<<<<<<< HEAD
 def main() -> None:
-    """Main application entry point."""
-    # Sample transaction data
-    transaction_items = [
-        {"name": "Laptop", "price": 1200.0, "category": "electronics"},
-        {"name": "Groceries", "price": 85.0, "category": "food"},
-        {"name": "Medicine", "price": 45.0, "category": "medicine"},
-    ]
-
-    print("=== Finance App Version A ===")
-    print("Processing transaction with basic tax calculation...")
-
-    total = process_transaction(transaction_items)
-    print(f"\nTransaction Total: ${total: .2f}")
-
-    # Test discount calculation
-    calculator = TaxCalculator()
-    large_purchase = calculator.calculate_with_discount(1500.0)
-    print("\nLarge Purchase Analysis:")
-    print(f"Original: ${large_purchase['original_amount']: .2f}")
-    print(f"Discount: ${large_purchase['discount']: .2f}")
-    print(f"Final Total: ${large_purchase['total']: .2f}")
-=======
-def main():
     """Main application with advanced features."""
     # Complex transaction data
     sample_transaction = {
@@ -195,26 +120,19 @@
 
     print(f"\nRegion: {result['region']}")
     print(f"Premium Customer: {result['premium_customer']}")
-    print(f"Subtotal: ${result['subtotal']:.2f}")
-    print(f"Total Tax: ${result['total_tax']:.2f}")
-    print(f"Grand Total: ${result['grand_total']:.2f}")
+    print(f"Subtotal: ${result['subtotal']: .2f}")
+    print(f"Total Tax: ${result['total_tax']: .2f}")
+    print(f"Grand Total: ${result['grand_total']: .2f}")
 
     print("\nItem Breakdown:")
     for item in result["items"]:
         print(
-            f"  {item['name']}: ${item['original_price']:.2f} -> "
-            f"${item['final_price']:.2f} (tax: ${item['tax']:.2f})"
+            f"Item: {item['name']} - "
+            f"Original: ${item['original_price']: .2f}, "
+            f"Discount: ${item['discount']: .2f}, "
+            f"Final: ${item['final_price']: .2f}, "
+            f"Tax: ${item['tax']: .2f}"
         )
-
-    # Test different regions
-    print("\n--- Regional Comparison ---")
-    for region in ["NY", "TX", "FL"]:
-        test_data = sample_transaction.copy()
-        test_data["region"] = region
-        test_data["premium_customer"] = False
-        regional_result = calculate_transaction_total(test_data)
-        print(f"{region}: Total = ${regional_result['grand_total']:.2f}")
->>>>>>> 2b720fa9
 
 
 if __name__ == "__main__":
